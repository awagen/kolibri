/**
  * Copyright 2021 Andreas Wagenmann
  *
  * Licensed under the Apache License, Version 2.0 (the "License");
  * you may not use this file except in compliance with the License.
  * You may obtain a copy of the License at
  *
  * http://www.apache.org/licenses/LICENSE-2.0
  *
  * Unless required by applicable law or agreed to in writing, software
  * distributed under the License is distributed on an "AS IS" BASIS,
  * WITHOUT WARRANTIES OR CONDITIONS OF ANY KIND, either express or implied.
  * See the License for the specific language governing permissions and
  * limitations under the License.
  */
package de.awagen.kolibri.datatypes.stores

import de.awagen.kolibri.datatypes.values.MetricValue

object MetricRow {

  def empty: MetricRow = new MetricRow(Map.empty[String, Seq[String]], Map.empty[String, MetricValue[Double]])

  def metricRow(metrics: MetricValue[Double]*): MetricRow = {
    var store = empty
    store = store.addMetrics(metrics: _*)
    store
  }

}


/**
  * single metric row, where each row is identified by set of parameters and metric values that hold for the parameters
  *
  * @param params  - Map with key = parameter name, value = sequence of values (assuming a single parameter could have
  *                multiple values)
  * @param metrics - Map with key = metric name and value = MetricValue[Double], describing the actual value that might
  *                be generated from many samples and error types along with the error counts
  */
case class MetricRow(params: Map[String, Seq[String]], metrics: Map[String, MetricValue[Double]]) extends MetricRecord[String, Double] {

<<<<<<< HEAD
  def successCountForMetric(metricName: String): Int = {
    metrics.get(metricName).map(value => value.biValue.value2.numSamples).getOrElse(0)
  }

  def errorCountForMetric(metricName: String): Int = {
    metrics.get(metricName).map(value => value.biValue.value1.numSamples).getOrElse(0)
  }

  def weightForMetric(metricName: String): Double = {
    metrics.get(metricName).map(value => value.biValue.value2.weight).getOrElse(0.0)
=======
  def totalSuccessCountSum: Double = metrics.keys.map(x => successCountPerMetric(x)).sum

  def totalSuccessCountAvg: Double = if (metrics.keys.isEmpty) 0.0 else totalSuccessCountSum / metrics.keys.size.toDouble

  def totalSuccessCountMax: Double = metrics.keys.map(x => successCountPerMetric(x)).max

  def totalSuccessCountMin: Double = metrics.keys.map(x => successCountPerMetric(x)).min

  def totalErrorCountSum: Double = metrics.keys.map(x => errorCountPerMetric(x)).sum

  def totalErrorCountAvg: Double = if (metrics.keys.isEmpty) 0.0 else totalErrorCountSum / metrics.keys.size.toDouble

  def totalErrorCountMax: Double = metrics.keys.map(x => errorCountPerMetric(x)).max

  def totalErrorCountMin: Double = metrics.keys.map(x => errorCountPerMetric(x)).min

  def successCountPerMetric(metricName: String): Double = {
    metrics.get(metricName).map(value => value.biValue.value2.count).getOrElse(0)
  }

  def errorCountPerMetric(metricName: String): Double = {
    metrics.get(metricName).map(value => value.biValue.value1.count).getOrElse(0)
>>>>>>> 35cd82c9
  }

  override def metricNames: Seq[String] = metrics.keys.toSeq

  override def metricValues: Seq[MetricValue[Double]] = metrics.values.toSeq

  def containsMetric(key: String): Boolean = metrics.keys.toSeq.contains(key)

  override def getMetricsValue(key: String): Option[MetricValue[Double]] = metrics.get(key)

  override def addMetric(addMetric: MetricValue[Double]): MetricRow = {
    val currentMetricState: MetricValue[Double] = metrics.getOrElse(addMetric.name, MetricValue.createEmptyAveragingMetricValue(addMetric.name))
    val updatedMetricState = MetricValue[Double](addMetric.name, currentMetricState.biValue.add(addMetric.biValue))
    MetricRow(params, metrics + (addMetric.name -> updatedMetricState))
  }

  override def addMetrics(newMetrics: MetricValue[Double]*): MetricRow = {
    var result: MetricRow = this
    newMetrics.foreach(x => result = result.addMetric(x))
    result
  }

  override def addRecord(record: MetricRecord[String, Double]): MetricRow = {
    var result = this
    record.metricValues.foreach(x => result = result.addMetric(x))
    result
  }

}<|MERGE_RESOLUTION|>--- conflicted
+++ resolved
@@ -15,15 +15,53 @@
   */
 package de.awagen.kolibri.datatypes.stores
 
+import de.awagen.kolibri.datatypes.io.KolibriSerializable
+import de.awagen.kolibri.datatypes.stores.MetricRow.ResultCountStore
 import de.awagen.kolibri.datatypes.values.MetricValue
 
 object MetricRow {
 
-  def empty: MetricRow = new MetricRow(Map.empty[String, Seq[String]], Map.empty[String, MetricValue[Double]])
+  class ResultCountStore(successes: Int, fails: Int) extends KolibriSerializable{
+    private[this] var successCounter: Int = successes
+    private[this] var failCounter: Int = fails
+
+    def incrementSuccessCount(): Unit = successCounter += 1
+    def incrementFailCount(): Unit = failCounter += 1
+
+    def successCount: Int = successCounter
+    def failCount: Int = failCounter
+
+    override def equals(obj: Any): Boolean = {
+      if (!obj.isInstanceOf[ResultCountStore]) false
+      else {
+        val other = obj.asInstanceOf[ResultCountStore]
+        this.successCount == other.successCount && this.failCount == other.failCount
+      }
+    }
+
+    override def hashCode(): Int = {
+      var hash = 7
+      hash = 31 * hash + successCount
+      hash = 31 * hash + failCount
+      hash
+    }
+
+    override def toString: String = s"ResultCountStore($successCount, $failCount)"
+  }
+
+  def empty: MetricRow = new MetricRow(new ResultCountStore(0, 0), Map.empty[String, Seq[String]], Map.empty[String, MetricValue[Double]])
+
+  def emptyForParams(params: Map[String, Seq[String]]): MetricRow = new MetricRow(new ResultCountStore(0, 0), params, Map.empty[String, MetricValue[Double]])
+
+  def isSuccessSample(metrics: MetricValue[Double]*): Boolean = {
+    metrics.exists(x => x.biValue.value2.numSamples > 0)
+  }
 
   def metricRow(metrics: MetricValue[Double]*): MetricRow = {
     var store = empty
-    store = store.addMetrics(metrics: _*)
+    store = store.addFullMetricsSampleAndIncreaseSampleCount(metrics: _*)
+    if (isSuccessSample(metrics:_*)) store.countStore.incrementSuccessCount()
+    else store.countStore.incrementFailCount()
     store
   }
 
@@ -38,9 +76,8 @@
   * @param metrics - Map with key = metric name and value = MetricValue[Double], describing the actual value that might
   *                be generated from many samples and error types along with the error counts
   */
-case class MetricRow(params: Map[String, Seq[String]], metrics: Map[String, MetricValue[Double]]) extends MetricRecord[String, Double] {
+case class MetricRow(countStore: ResultCountStore, params: Map[String, Seq[String]], metrics: Map[String, MetricValue[Double]]) extends MetricRecord[String, Double] {
 
-<<<<<<< HEAD
   def successCountForMetric(metricName: String): Int = {
     metrics.get(metricName).map(value => value.biValue.value2.numSamples).getOrElse(0)
   }
@@ -51,30 +88,6 @@
 
   def weightForMetric(metricName: String): Double = {
     metrics.get(metricName).map(value => value.biValue.value2.weight).getOrElse(0.0)
-=======
-  def totalSuccessCountSum: Double = metrics.keys.map(x => successCountPerMetric(x)).sum
-
-  def totalSuccessCountAvg: Double = if (metrics.keys.isEmpty) 0.0 else totalSuccessCountSum / metrics.keys.size.toDouble
-
-  def totalSuccessCountMax: Double = metrics.keys.map(x => successCountPerMetric(x)).max
-
-  def totalSuccessCountMin: Double = metrics.keys.map(x => successCountPerMetric(x)).min
-
-  def totalErrorCountSum: Double = metrics.keys.map(x => errorCountPerMetric(x)).sum
-
-  def totalErrorCountAvg: Double = if (metrics.keys.isEmpty) 0.0 else totalErrorCountSum / metrics.keys.size.toDouble
-
-  def totalErrorCountMax: Double = metrics.keys.map(x => errorCountPerMetric(x)).max
-
-  def totalErrorCountMin: Double = metrics.keys.map(x => errorCountPerMetric(x)).min
-
-  def successCountPerMetric(metricName: String): Double = {
-    metrics.get(metricName).map(value => value.biValue.value2.count).getOrElse(0)
-  }
-
-  def errorCountPerMetric(metricName: String): Double = {
-    metrics.get(metricName).map(value => value.biValue.value1.count).getOrElse(0)
->>>>>>> 35cd82c9
   }
 
   override def metricNames: Seq[String] = metrics.keys.toSeq
@@ -88,18 +101,22 @@
   override def addMetric(addMetric: MetricValue[Double]): MetricRow = {
     val currentMetricState: MetricValue[Double] = metrics.getOrElse(addMetric.name, MetricValue.createEmptyAveragingMetricValue(addMetric.name))
     val updatedMetricState = MetricValue[Double](addMetric.name, currentMetricState.biValue.add(addMetric.biValue))
-    MetricRow(params, metrics + (addMetric.name -> updatedMetricState))
+    MetricRow(countStore, params, metrics + (addMetric.name -> updatedMetricState))
   }
 
-  override def addMetrics(newMetrics: MetricValue[Double]*): MetricRow = {
+  override def addFullMetricsSampleAndIncreaseSampleCount(newMetrics: MetricValue[Double]*): MetricRow = {
     var result: MetricRow = this
     newMetrics.foreach(x => result = result.addMetric(x))
+    if (MetricRow.isSuccessSample(newMetrics:_*)) countStore.incrementSuccessCount()
+    else countStore.incrementFailCount()
     result
   }
 
-  override def addRecord(record: MetricRecord[String, Double]): MetricRow = {
+  override def addRecordAndIncreaseSampleCount(record: MetricRecord[String, Double]): MetricRow = {
     var result = this
     record.metricValues.foreach(x => result = result.addMetric(x))
+    if (MetricRow.isSuccessSample(record.metricValues:_*)) countStore.incrementSuccessCount()
+    else countStore.incrementFailCount()
     result
   }
 
